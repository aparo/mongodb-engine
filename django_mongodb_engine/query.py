--- conflicted
+++ resolved
@@ -1,6 +1,5 @@
 from djangotoolbox.fields import AbstractIterableField, EmbeddedModelField
 
-<<<<<<< HEAD
 __all__ = ['BaseExtraQuery', 'A']
 
 class BaseExtraQuery(object):
@@ -8,26 +7,16 @@
     def __init__(self, *args, **kwargs):
         raise NotImplementedError("")
         
-    def as_q(self, model, field):
+    def as_q(self, field):
         raise NotImplementedError("")
         
 class A(BaseExtraQuery):
-
-=======
-class A(object):
->>>>>>> fcc91b91
     def __init__(self, op, value):
         self.op = op
         self.val = value
 
-<<<<<<< HEAD
-    def as_q(self, model, field):
-        if isinstance(field, (DictField, ListField, SetField)):
-            return "%s.%s" % (field.name, self.op), self.val
-=======
     def as_q(self, field):
         if isinstance(field, (AbstractIterableField, EmbeddedModelField)):
             return "%s.%s" % (field.attname, self.op), self.val
         else:
-            raise TypeError("Can not use A() queries on %s" % field.__class__.__name__)
->>>>>>> fcc91b91
+            raise TypeError("Can not use A() queries on %s" % field.__class__.__name__)