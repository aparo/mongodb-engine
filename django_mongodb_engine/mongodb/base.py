from django.core.exceptions import ImproperlyConfigured

import pymongo
from .creation import DatabaseCreation
from .operations import DatabaseOperations

from djangotoolbox.db.base import NonrelDatabaseFeatures, \
    NonrelDatabaseWrapper, NonrelDatabaseClient, \
    NonrelDatabaseValidation, NonrelDatabaseIntrospection

class DatabaseFeatures(NonrelDatabaseFeatures):
    string_based_auto_field = True

class DatabaseClient(NonrelDatabaseClient):
    pass

class DatabaseValidation(NonrelDatabaseValidation):
    pass

class DatabaseIntrospection(NonrelDatabaseIntrospection):
    def table_names(self):
        """
        Show defined models
        """
        return self.connection.db_connection.collection_names()

    def sequence_list(self):
        # TODO: check if it's necessary to implement that
        pass

class DatabaseWrapper(NonrelDatabaseWrapper):
    def _cursor(self):
        self._ensure_is_connected()
        return self._connection

    def __init__(self, *args, **kwds):
        super(DatabaseWrapper, self).__init__(*args, **kwds)
        self.features = DatabaseFeatures(self)
        self.ops = DatabaseOperations(self)
        self.client = DatabaseClient(self)
        self.creation = DatabaseCreation(self)
        self.validation = DatabaseValidation(self)
        self.introspection = DatabaseIntrospection(self)
        self._is_connected = False

    @property
    def db_connection(self):
        self._ensure_is_connected()
        return self._db_connection

    def _ensure_is_connected(self):
        if not self._is_connected:
            try:
                port = int(self.settings_dict['PORT'])
            except ValueError:
                raise ImproperlyConfigured("PORT must be an integer")

            user = self.settings_dict['USER']
            password = self.settings_dict['PASSWORD']
<<<<<<< HEAD
            if user and password:
                auth = connection['admin'].authenticate(user, password)
                if not auth:
                    raise ImproperlyConfigured("Username and/or password for "
                                               "the MongoDB are not correct")
=======
>>>>>>> eaa60258

            self._connection = pymongo.Connection(
                self.settings_dict['HOST'],
                port,
                slave_okay=True
            )
<<<<<<< HEAD
=======
            
            if user and password:
                auth = self._connection['admin'].authenticate(user, password)
                if not auth:
                    raise ImproperlyConfigured("Username and/or password for "
                                               "the MongoDB are not correct")
                    
>>>>>>> eaa60258
            self.db_name = self.settings_dict['NAME']
            self._db_connection = self._connection[self.db_name]

            from .mongodb_serializer import TransformDjango
            self._db_connection.add_son_manipulator(TransformDjango())

            # We're done!
            self._is_connected = True<|MERGE_RESOLUTION|>--- conflicted
+++ resolved
@@ -57,22 +57,12 @@
 
             user = self.settings_dict['USER']
             password = self.settings_dict['PASSWORD']
-<<<<<<< HEAD
-            if user and password:
-                auth = connection['admin'].authenticate(user, password)
-                if not auth:
-                    raise ImproperlyConfigured("Username and/or password for "
-                                               "the MongoDB are not correct")
-=======
->>>>>>> eaa60258
 
             self._connection = pymongo.Connection(
                 self.settings_dict['HOST'],
                 port,
                 slave_okay=True
             )
-<<<<<<< HEAD
-=======
             
             if user and password:
                 auth = self._connection['admin'].authenticate(user, password)
@@ -80,7 +70,6 @@
                     raise ImproperlyConfigured("Username and/or password for "
                                                "the MongoDB are not correct")
                     
->>>>>>> eaa60258
             self.db_name = self.settings_dict['NAME']
             self._db_connection = self._connection[self.db_name]
 
