--- conflicted
+++ resolved
@@ -4,7 +4,7 @@
 from pymongo.objectid import ObjectId
 from datetime import datetime, date
 #TODO Add content type cache
-from util import ModelLazyObject
+from utils import ModelLazyObject
 
 class TransformDjango(SONManipulator):
 
@@ -67,11 +67,7 @@
         from django.contrib.contenttypes.models import ContentType
         if data['_type']=="django":
             model = ContentType.objects.get(app_label=data['_app'], model=data['_model'])
-<<<<<<< HEAD
-            return model.model_class().objects.get(pk=data['pk'])
-=======
             return ModelLazyObject(model.model_class(), data['pk'])
->>>>>>> 06fd8f34
         elif data['_type']=="emb":
             try:
                 model = ContentType.objects.get(app_label=data['_app'], model=data['_model']).model_class()
