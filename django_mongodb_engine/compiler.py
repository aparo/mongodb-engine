--- conflicted
+++ resolved
@@ -19,13 +19,9 @@
 from djangotoolbox.db.basecompiler import NonrelQuery, NonrelCompiler, \
     NonrelInsertCompiler, NonrelUpdateCompiler, NonrelDeleteCompiler
 
-<<<<<<< HEAD
-from .query import A, BaseExtraQuery
-from django_mongodb_engine.search.query import Ft
-=======
 from .query import A
 from .contrib import RawQuery, RawSpec
->>>>>>> fcc91b91
+from django_mongodb_engine.search.query import Ft
 
 def safe_regex(regex, *re_args, **re_kwargs):
     def wrapper(value):
