from django.test import TestCase
from django.db.utils import DatabaseError
from .models import *
from datetime import datetime
import time
from django_mongodb_engine.query import A

class EmbeddedModelFieldTestCase(TestCase):
    def test_field_docstring(self):
        # This is a 1:1 copy of EmbeddedModelField's doctest
        bob = Customer(
            name='Bob', last_name='Laxley',
            address=Address(street='Behind the Mountains 23',
                            postal_code=1337, city='Blurginson')
        )
        self.assertEqual(bob.address.postal_code, 1337)
        bob.save()
        bob_from_db = Customer.objects.get(name='Bob')
        self.assertEqual(bob.address.city, 'Blurginson')

    def test_empty(self):
        obj = Model(x=5)
        self.assertRaises(DatabaseError, obj.save)

    def test_empty_embedded(self):
        obj = Model(x=5)
        self.assertRaises(DatabaseError, obj.save)

    def test_simple(self):
        obj = Model(x=5, em=EmbeddedModel(charfield='foo'))
        assert obj.em
        obj.save()
        obj = Model.objects.get()
        self.assertTrue(isinstance(obj.em, EmbeddedModel))
        self.assertEqual(obj.em.charfield, 'foo')
        self.assertNotEqual(obj.em.datetime_auto_now, None)
        self.assertNotEqual(obj.em.datetime_auto_now_add, None)
        time.sleep(1) # sorry for that, FIXME!
        obj.save()
        auto_now_before = obj.em.datetime_auto_now
        obj = Model.objects.get()
        self.assertNotEqual(obj.em.datetime_auto_now,
                            auto_now_before)

    def test_in_dictfield(self):
        foodate = datetime(year=2003, month=9, day=23)
        obj = Model(
            x=5,
            em=EmbeddedModel(charfield='hello', datetime=foodate),
            dict_emb={'blah' : EmbeddedModel(charfield='blurg')}
        )
        obj.dict_emb['lala'] = EmbeddedModel(charfield='blubb',
                                             datetime=foodate)
        obj.save()
        obj = Model.objects.get()
        self.assertEqual(obj.em.datetime, foodate)
        self.assertEqual(obj.dict_emb['blah'].charfield, 'blurg')
        self.assertEqual(obj.dict_emb['lala'].datetime, foodate)
        obj.dict_emb['blah'].charfield = "Some Change"
        obj.dict_emb['foo'] = EmbeddedModel(charfield='bar')
        time.sleep(1) # sorry for that, FIXME!
        obj.save()
        obj = Model.objects.get()
        self.assertEqual(obj.dict_emb['blah'].charfield, 'Some Change')
        self.assertNotEqual(obj.dict_emb['blah'].datetime_auto_now_add, obj.dict_emb['blah'].datetime_auto_now)
        self.assertEqual(obj.dict_emb['foo'].charfield, 'bar')

<<<<<<< HEAD
    def test_legacy_field(self):
        # LegacyLegacyModelField should behave like EmbeddedLegacyModelField for
        # "new-style" data sets
        LegacyModel.objects.create(legacy=EmbeddedModel(charfield='blah'))
        self.assertEqual(LegacyModel.objects.get().legacy.charfield, u'blah')

        # LegacyLegacyModelField should keep the embedded model's 'id' if the data
        # set contains it. To add one, we have to do a manual update here:
        from utils import get_pymongo_collection
        collection = get_pymongo_collection('embedded_legacymodel')
        collection.update({}, {'$set' : {'legacy._id' : 42}}, safe=True)
        self.assertEqual(LegacyModel.objects.get().legacy.id, 42)

        # If the data record contains '_app' or '_model', they should be
        # stripped out so the resulting model instance is not populated with them.
        collection.update({}, {'$set' : {'legacy._model' : 'a', 'legacy._app' : 'b'}}, safe=True)
        self.assertFalse(hasattr(LegacyModel.objects.get().legacy, '_model'))
        self.assertFalse(hasattr(LegacyModel.objects.get().legacy, '_app'))
=======
    def test_query_embedded(self):
        Model(x=3, em=EmbeddedModel(charfield='foo')).save()
        obj = Model(x=3, em=EmbeddedModel(charfield='blurg'))
        obj.save()
        Model(x=3, em=EmbeddedModel(charfield='bar')).save()
        obj_from_db = Model.objects.get(em=A('id', obj.em.id))
        self.assertEqual(obj, obj_from_db)
>>>>>>> 8a6bb2b0
<|MERGE_RESOLUTION|>--- conflicted
+++ resolved
@@ -65,7 +65,6 @@
         self.assertNotEqual(obj.dict_emb['blah'].datetime_auto_now_add, obj.dict_emb['blah'].datetime_auto_now)
         self.assertEqual(obj.dict_emb['foo'].charfield, 'bar')
 
-<<<<<<< HEAD
     def test_legacy_field(self):
         # LegacyLegacyModelField should behave like EmbeddedLegacyModelField for
         # "new-style" data sets
@@ -84,12 +83,11 @@
         collection.update({}, {'$set' : {'legacy._model' : 'a', 'legacy._app' : 'b'}}, safe=True)
         self.assertFalse(hasattr(LegacyModel.objects.get().legacy, '_model'))
         self.assertFalse(hasattr(LegacyModel.objects.get().legacy, '_app'))
-=======
+
     def test_query_embedded(self):
         Model(x=3, em=EmbeddedModel(charfield='foo')).save()
         obj = Model(x=3, em=EmbeddedModel(charfield='blurg'))
         obj.save()
         Model(x=3, em=EmbeddedModel(charfield='bar')).save()
         obj_from_db = Model.objects.get(em=A('id', obj.em.id))
-        self.assertEqual(obj, obj_from_db)
->>>>>>> 8a6bb2b0
+        self.assertEqual(obj, obj_from_db)